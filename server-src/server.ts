--- conflicted
+++ resolved
@@ -10,12 +10,9 @@
 import { DatabaseConfig } from './config/DatabaseConfig.js';
 
 const app = express();
-const port = 3002;
+const port = 3001;
 
 app.use(cors());
-<<<<<<< HEAD
-app.use(express.json()); // Parse JSON request bodies
-=======
 app.use(express.json());
 app.use(express.urlencoded({ extended: false }));
 
@@ -27,7 +24,6 @@
 if (!fs.existsSync(dbDir)) {
   fs.mkdirSync(dbDir, { recursive: true });
 }
->>>>>>> 0c530e30
 
 const credentials = CalDAVConfig.getFallbackCredentials();
 const calDAVRepository = new CalDAVRepository(credentials);
